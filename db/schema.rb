--- conflicted
+++ resolved
@@ -14,7 +14,7 @@
 ActiveRecord::Schema.define(version: 20160317215713) do
 
   create_table "build_statuses", force: :cascade do |t|
-    t.integer  "build_id",   limit: 4,                         null: false
+    t.integer  "build_id",                                     null: false
     t.string   "source",     limit: 255
     t.string   "status",     limit: 255,   default: "pending", null: false
     t.string   "url",        limit: 255
@@ -27,17 +27,17 @@
   add_index "build_statuses", ["build_id"], name: "index_build_statuses_on_build_id", using: :btree
 
   create_table "builds", force: :cascade do |t|
-    t.integer  "project_id",          limit: 4,    null: false
+    t.integer  "project_id",                       null: false
     t.integer  "number",              limit: 4
-    t.string   "git_sha",             limit: 128
+    t.string   "git_sha",             limit: 255
     t.string   "git_ref",             limit: 255
-    t.string   "docker_image_id",     limit: 128
+    t.string   "docker_image_id",     limit: 255
     t.string   "docker_ref",          limit: 255
     t.string   "docker_repo_digest",  limit: 255
-    t.integer  "docker_build_job_id", limit: 4
+    t.integer  "docker_build_job_id"
     t.string   "label",               limit: 255
     t.string   "description",         limit: 1024
-    t.integer  "created_by",          limit: 4
+    t.integer  "created_by"
     t.datetime "created_at"
     t.datetime "updated_at"
   end
@@ -47,7 +47,7 @@
   add_index "builds", ["project_id"], name: "index_builds_on_project_id", using: :btree
 
   create_table "commands", force: :cascade do |t|
-    t.text     "command",    limit: 16777215
+    t.text     "command",    limit: 10485760
     t.datetime "created_at"
     t.datetime "updated_at"
     t.integer  "project_id", limit: 4
@@ -93,7 +93,7 @@
   add_index "deploys", ["stage_id", "deleted_at"], name: "index_deploys_on_stage_id_and_deleted_at", using: :btree
 
   create_table "environment_variable_groups", force: :cascade do |t|
-    t.string "name",    limit: 255,   null: false
+    t.string "name", limit: 255, null: false
     t.text   "comment", limit: 65535
   end
 
@@ -112,7 +112,7 @@
 
   create_table "environments", force: :cascade do |t|
     t.string   "name",          limit: 255,                 null: false
-    t.boolean  "is_production",             default: false, null: false
+    t.boolean  "is_production", default: false, null: false
     t.datetime "deleted_at"
     t.datetime "created_at",                                null: false
     t.datetime "updated_at",                                null: false
@@ -127,7 +127,7 @@
     t.integer  "stage_id",   limit: 4,                  null: false
     t.datetime "created_at"
     t.datetime "updated_at"
-    t.boolean  "enabled",                default: true
+    t.boolean  "enabled",    default: true
   end
 
   create_table "jenkins_jobs", force: :cascade do |t|
@@ -149,7 +149,7 @@
     t.integer  "user_id",    limit: 4,                              null: false
     t.integer  "project_id", limit: 4,                              null: false
     t.string   "status",     limit: 255,        default: "pending"
-    t.text     "output",     limit: 4294967295
+    t.text     "output",     limit: 1073741823
     t.datetime "created_at"
     t.datetime "updated_at"
     t.string   "commit",     limit: 255
@@ -163,8 +163,8 @@
     t.integer  "kubernetes_cluster_id", limit: 4,   null: false
     t.integer  "deploy_group_id",       limit: 4,   null: false
     t.string   "namespace",             limit: 255, null: false
-    t.datetime "created_at",                        null: false
-    t.datetime "updated_at",                        null: false
+    t.datetime "created_at"
+    t.datetime "updated_at"
   end
 
   add_index "kubernetes_cluster_deploy_groups", ["deploy_group_id"], name: "index_kubernetes_cluster_deploy_groups_on_deploy_group_id", using: :btree
@@ -173,10 +173,10 @@
   create_table "kubernetes_clusters", force: :cascade do |t|
     t.string   "name",            limit: 255
     t.string   "description",     limit: 255
+    t.datetime "created_at"
+    t.datetime "updated_at"
     t.string   "config_filepath", limit: 255
     t.string   "config_context",  limit: 255
-    t.datetime "created_at"
-    t.datetime "updated_at"
   end
 
   create_table "kubernetes_release_docs", force: :cascade do |t|
@@ -189,23 +189,23 @@
     t.string   "status",                      limit: 255,   default: "created"
     t.datetime "created_at"
     t.datetime "updated_at"
-    t.integer  "deploy_group_id",             limit: 4
+    t.integer  "deploy_group_id"
   end
 
   add_index "kubernetes_release_docs", ["kubernetes_release_id"], name: "index_kubernetes_release_docs_on_kubernetes_release_id", using: :btree
   add_index "kubernetes_release_docs", ["kubernetes_role_id"], name: "index_kubernetes_release_docs_on_kubernetes_role_id", using: :btree
 
   create_table "kubernetes_releases", force: :cascade do |t|
-    t.string   "status",             limit: 255, default: "created"
+    t.string   "status",             default: "created"
     t.datetime "deploy_finished_at"
     t.datetime "destroyed_at"
     t.datetime "created_at"
     t.datetime "updated_at"
-    t.integer  "build_id",           limit: 4
-    t.integer  "user_id",            limit: 4
-  end
-
-  add_index "kubernetes_releases", ["build_id"], name: "index_kubernetes_releases_on_build_id", using: :btree
+    t.integer  "build_id"
+    t.integer  "user_id"
+  end
+
+  add_index "kubernetes_releases", ["build_id"], name: "index_kubernetes_releases_on_build_id"
 
   create_table "kubernetes_roles", force: :cascade do |t|
     t.integer  "project_id",      limit: 4,                           null: false
@@ -273,18 +273,18 @@
   add_index "project_environment_variable_groups", ["project_id", "environment_variable_group_id"], name: "project_environment_variable_groups_unique_group_id", unique: true, using: :btree
 
   create_table "projects", force: :cascade do |t|
-    t.string   "name",                      limit: 255,                   null: false
-    t.string   "repository_url",            limit: 255,                   null: false
-    t.datetime "deleted_at"
-    t.datetime "created_at"
-    t.datetime "updated_at"
-    t.string   "token",                     limit: 255
-    t.string   "release_branch",            limit: 255
-    t.string   "permalink",                 limit: 255,                   null: false
-    t.text     "description",               limit: 65535
-    t.string   "owner",                     limit: 255
-    t.boolean  "deploy_with_docker",                      default: false, null: false
-    t.boolean  "auto_release_docker_image",               default: false, null: false
+    t.string   "name",               limit: 255,                   null: false
+    t.string   "repository_url",     limit: 255,                   null: false
+    t.datetime "deleted_at"
+    t.datetime "created_at"
+    t.datetime "updated_at"
+    t.string   "token",              limit: 255
+    t.string   "release_branch",     limit: 255
+    t.string   "permalink",          limit: 255,                   null: false
+    t.text     "description",        limit: 65535
+    t.string   "owner",              limit: 255
+    t.boolean  "deploy_with_docker",               default: false, null: false
+    t.boolean  "auto_release_docker_image",        default: false, null: false
   end
 
   add_index "projects", ["permalink", "deleted_at"], name: "index_projects_on_permalink_and_deleted_at", length: {"permalink"=>191, "deleted_at"=>nil}, using: :btree
@@ -304,6 +304,16 @@
   add_index "releases", ["build_id"], name: "index_releases_on_build_id", using: :btree
   add_index "releases", ["project_id", "number"], name: "index_releases_on_project_id_and_number", unique: true, using: :btree
 
+  create_table "slack_channels", force: :cascade do |t|
+    t.string   "name",       limit: 255, null: false
+    t.string   "channel_id", limit: 255, null: false
+    t.integer  "stage_id",   limit: 4,   null: false
+    t.datetime "created_at"
+    t.datetime "updated_at"
+  end
+
+  add_index "slack_channels", ["stage_id"], name: "index_slack_channels_on_stage_id", using: :btree
+
   create_table "slack_webhooks", force: :cascade do |t|
     t.text     "webhook_url", limit: 65535, null: false
     t.string   "channel",     limit: 255
@@ -331,26 +341,21 @@
     t.string   "notify_email_address",                         limit: 255
     t.integer  "order",                                        limit: 4
     t.datetime "deleted_at"
-    t.boolean  "confirm",                                                    default: true
+    t.boolean  "confirm",                                      default: true
     t.string   "datadog_tags",                                 limit: 255
     t.boolean  "update_github_pull_requests"
-    t.boolean  "deploy_on_release",                                          default: false
+    t.boolean  "deploy_on_release",                            default: false
     t.boolean  "comment_on_zendesk_tickets"
-    t.boolean  "production",                                                 default: false
+    t.boolean  "production",                                   default: false
     t.boolean  "use_github_deployment_api"
     t.string   "permalink",                                    limit: 255,                   null: false
     t.text     "dashboard",                                    limit: 65535
-    t.boolean  "email_committers_on_automated_deploy_failure",               default: false, null: false
+    t.boolean  "email_committers_on_automated_deploy_failure", default: false, null: false
     t.string   "static_emails_on_automated_deploy_failure",    limit: 255
     t.string   "datadog_monitor_ids",                          limit: 255
     t.string   "jenkins_job_names",                            limit: 255
-<<<<<<< HEAD
-    t.string   "next_stage_ids",                               limit: 255
-    t.boolean  "bypass_buddy_check",                                         default: false
-=======
     t.string   "next_stage_ids"
     t.boolean  "no_code_deployed",                                           default: false
->>>>>>> 09b08925
   end
 
   add_index "stages", ["project_id", "permalink", "deleted_at"], name: "index_stages_on_project_id_and_permalink_and_deleted_at", length: {"project_id"=>nil, "permalink"=>191, "deleted_at"=>nil}, using: :btree
@@ -365,28 +370,28 @@
   add_index "stars", ["user_id", "project_id"], name: "index_stars_on_user_id_and_project_id", unique: true, using: :btree
 
   create_table "user_project_roles", force: :cascade do |t|
-    t.integer  "project_id", limit: 4, null: false
-    t.integer  "user_id",    limit: 4, null: false
-    t.integer  "role_id",    limit: 4, null: false
-    t.datetime "created_at",           null: false
-    t.datetime "updated_at",           null: false
-  end
-
-  add_index "user_project_roles", ["project_id"], name: "index_user_project_roles_on_project_id", using: :btree
-  add_index "user_project_roles", ["user_id"], name: "index_user_project_roles_on_user_id", using: :btree
+    t.integer  "project_id", null: false
+    t.integer  "user_id",    null: false
+    t.integer  "role_id",    null: false
+    t.datetime "created_at"
+    t.datetime "updated_at"
+  end
+
+  add_index "user_project_roles", ["project_id"], name: "index_user_project_roles_on_project_id"
+  add_index "user_project_roles", ["user_id"], name: "index_user_project_roles_on_user_id"
 
   create_table "users", force: :cascade do |t|
-    t.string   "name",                   limit: 255,                 null: false
-    t.string   "email",                  limit: 255
-    t.datetime "created_at"
-    t.datetime "updated_at"
-    t.integer  "role_id",                limit: 4,   default: 0,     null: false
-    t.string   "token",                  limit: 255
-    t.datetime "deleted_at"
-    t.string   "external_id",            limit: 255
-    t.boolean  "desktop_notify",                     default: false
-    t.boolean  "integration",                        default: false, null: false
-    t.boolean  "access_request_pending",             default: false
+    t.string   "name",           limit: 255,                 null: false
+    t.string   "email",          limit: 255
+    t.datetime "created_at"
+    t.datetime "updated_at"
+    t.integer  "role_id",        limit: 4,   default: 0,     null: false
+    t.string   "token",          limit: 255
+    t.datetime "deleted_at"
+    t.string   "external_id",    limit: 255
+    t.boolean  "desktop_notify", default: false
+    t.boolean  "integration",    default: false, null: false
+    t.boolean  "access_request_pending",     default: false
   end
 
   add_index "users", ["external_id", "deleted_at"], name: "index_users_on_external_id_and_deleted_at", length: {"external_id"=>191, "deleted_at"=>nil}, using: :btree
